#=##############################################################################
# DESCRIPTION
    Definition of methods for post-processing solver results.

# AUTHORSHIP
  * Created by  : Eduardo J. Alvarez
  * Email       : Edo.AlvarezR@gmail.com
  * Date        : Oct 2022
  * License     : MIT License
=###############################################################################


################################################################################
# VELOCITY FIELDS
################################################################################
"""
    calcfield_U!(out::Matrix,
                 sourcebody::AbstractBody, targetbody::AbstractBody,
                 controlpoints::Matrix, Uinfs::Matrix; fieldname="U")

Calculate the velocity induced by `sourcebody` on `controlpoints` and save
it as a field of name `fieldname` under `targetbody`. The field includes the
freestream velocity `Uinfs`.

The field is calculated in-place and added to `out` (hence, make sure that `out`
starts with all zeroes).
"""
function calcfield_U!(out::Arr1, sourcebody::AbstractBody, targetbody::AbstractBody,
                        controlpoints::Arr2, Uinfs::Arr3;
                        fieldname="U", addfield=true, optargs...
                        ) where {   Arr1<:AbstractArray{<:Number,2},
                                    Arr2<:AbstractArray{<:Number,2},
                                    Arr3<:AbstractArray{<:Number,2}}

    # ERROR CASES
    if check_solved(sourcebody)==false
        error("Source body hasn't been solved yet."*
              " Please call `solve(...)` function first.")
    elseif size(controlpoints, 1)!=3 || size(controlpoints, 2)!=targetbody.ncells
        error("Invalid `controlpoints` matrix."*
              " Expected size $((3, targetbody.ncells)); got $(size(controlpoints)).")
    elseif size(Uinfs, 1)!=3 || size(Uinfs, 2)!=targetbody.ncells
        error("Invalid `Uinfs` matrix."*
              " Expected size $((3, targetbody.ncells)); got $(size(Uinfs)).")
    elseif size(out, 1)!=3 || size(out, 2)!=targetbody.ncells
        error("Invalid `out` matrix."*
              " Expected size $((3, targetbody.ncells)); got $(size(out)).")
    end

    # Add freestream
    out .+= Uinfs

    # Add induced velocity at each control point
    Uind!(sourcebody, controlpoints, out; optargs...)

    # Save field in body
    if addfield
        add_field(targetbody, fieldname, "vector", eachcol(out), "cell")
    end

    return out
end

"""
    calcfield_U!(out::Matrix,
                    sourcebody::AbstractBody, targetbody::AbstractBody;
                    offset=nothing, characteristiclength=nothing, optargs...)

Calculate the velocity induced by `sourcebody` on control points computed
using `offset` and `characteristiclength`, and save it as a field in
`targetbody`. The field includes the freestream velocity stored as field
`\"Uinf\"` in `targetbody`.

The field is calculated in-place and added to `out` (hence, make sure that `out`
starts with all zeroes).
"""
function calcfield_U!(out::Arr,
                        sourcebody::AbstractBody, targetbody::AbstractBody;
                        offset=nothing, characteristiclength=nothing,
                        optargs...
                        ) where {Arr<:AbstractArray{<:Number,2}}

    @assert check_field(targetbody, "Uinf") ""*
        "Target body doesn't have freestream field `\"Uinf\"`."*
        " Please call `add_field(targetbody, \"Uinf\", ...)` first."

    Uinfs = hcat(get_field(targetbody, "Uinf")["field_data"]...)

    # Optional arguments for calc_controlpoints
    cp_optargs = (off=offset, characteristiclength=characteristiclength)
    cp_optargs = ((key, val) for (key, val) in pairs(cp_optargs) if val!=nothing)

    # Calculate control points
    normals = calc_normals(targetbody)
    controlpoints = calc_controlpoints(targetbody, normals; cp_optargs...)

    # Calculate field on control points
    calcfield_U!(out, sourcebody, targetbody, controlpoints, Uinfs; optargs...)
end

"""
    calcfield_U(args...; optargs...)

Similar to [`calcfield_U!`](@ref) but without in-place calculation (`out` is not
needed).
"""
function calcfield_U(sourcebody, targetbody, args...; optargs...)
    out = zeros(3, targetbody.ncells)
    return calcfield_U!(out, sourcebody, targetbody, args...; optargs...)
end

"""
    calcfield_Uoff!(args...; optargs...) = calcfield_U(args...; optargs..., fieldname="Uoff")

See documentation of `calcfield_U!(...)`.
"""
calcfield_Uoff!(args...; optargs...) = calcfield_U!(args...; optargs..., fieldname="Uoff")
calcfield_Uoff(args...; optargs...) = calcfield_U(args...; optargs..., fieldname="Uoff")




"""
    calcfield_Ugradmu!(out::Matrix, body::AbstractBody;
                            fieldname="Ugradmu")

Calculate the surface velocity on `body` due to changes in the constant
doublet strength and save it as a field of name `fieldname`.

The field is calculated in-place and added to `out` (hence, make sure that `out`
starts with all zeroes).

TODO: Avoid the large gradient at the trailing edge recognizing the trailing
        edge and omiting the neighbor that should be the wake.
"""
function calcfield_Ugradmu!(out::AbstractMatrix, body::AbstractBody,
                                areas::AbstractVector,
                                normals::AbstractMatrix,
                                controlpoints::AbstractMatrix;
                                fieldname="Ugradmu", addfield=true,
                                Gammai=1,
                                maxgrad=Inf,
                                )
    # Error cases
    @assert size(out, 1)==3 && size(out, 2)==body.ncells ""*
        "Invalid `out` matrix."*
        " Expected size $((3, body.ncells)); got $(size(out))."
    @assert length(areas)==body.ncells ""*
        "Invalid `areas` vector."*
        " Expected length $(body.ncells); got $(length(areas))."
    @assert size(normals, 1)==3 && size(normals, 2)==body.ncells ""*
        "Invalid `normals` matrix."*
        " Expected size $((3, body.ncells)); got $(size(normals))."
    @assert size(controlpoints, 1)==3 && size(controlpoints, 2)==body.ncells ""*
        "Invalid `controlpoints` matrix."*
        " Expected size $((3, body.ncells)); got $(size(controlpoints))."

    # Fetch data
    Gammas = view(body.strength, :, Gammai)
    nodes = body.grid.orggrid.nodes

    # Pre-allocate memory
    (tri_out, tricoor, quadcoor,
        quad_out, lin, ndivscells, cin) = gt.generate_getcellt_args!(body.grid)

    ndivscellsc = Tuple(collect( 1:(d != 0 ? d : 1) for d in body.grid._ndivscells))
    linc = LinearIndices(ndivscellsc)
    cinc = CartesianIndices(ndivscellsc)

    ncoor = ones(Int, 3)                # Stores coordinates of neighbor here

    # Iterate over cells
    for ci in 1:body.ncells             # Iterate over linear indexing
        ccoor = cinc[ci]                # Cartesian indexing of this cell

<<<<<<< HEAD
        if false && isedge(body, ci) # Nothing if cell is on grid's open edge
            nothing
        else
=======
        # Fetch the cell
        panel = gt.get_cell_t!(tri_out, quadcoor, quad_out,
                        body.grid, collect(Tuple(ccoor)), lin, ndivscells)
>>>>>>> 689fd537

        for ni in 1:3                   # Iterate over neighbors

            # Obtain coordinates of ni-th neighbor
            ncoor = gt.neighbor(body.grid, ni, ci; preserveEdge=true)

            if ncoor[1] != 0
                # Linear indexing of this neighbor
                nlin = linc[ncoor...]

                ei, ej = ni, ni%3 + 1

                # r = pj - pi
                r1 = nodes[1, tri_out[ej]] - nodes[1, tri_out[ei]]
                r2 = nodes[2, tri_out[ej]] - nodes[2, tri_out[ei]]
                r3 = nodes[3, tri_out[ej]] - nodes[3, tri_out[ei]]

                # d = r⨉n / |r⨉n| (normal to edge)
                d1 = r2*normals[3, ci] - r3*normals[2, ci]
                d2 = r3*normals[1, ci] - r1*normals[3, ci]
                d3 = r1*normals[2, ci] - r2*normals[1, ci]

                # # d = (cpj - cpi) / |cpj - cpi| (centroid to centroid)
                # d1 = controlpoints[1, nlin] - controlpoints[1, ci]
                # d2 = controlpoints[2, nlin] - controlpoints[2, ci]
                # d3 = controlpoints[3, nlin] - controlpoints[3, ci]

                dmag = sqrt(d1^2 + d2^2 + d3^2)
                d1 /= dmag
                d2 /= dmag
                d3 /= dmag

                # Use Green-Gauss method to compute gradient of circulation
                # where the interpolated gamma at each face (edge) is used

                # Compute vector from one edge vertex to cell-center
                vecMain = nodes[1:3, tri_out[ei]] - controlpoints[1:3, ci]
                vecNear = nodes[1:3, tri_out[ei]] - controlpoints[1:3, nlin]

                # Compute approx. distance of cell-center to edge
                # Common denominator has been cancelled out
                dMain = norm(cross(vecMain, [r1, r2, r3]))
                dNear = norm(cross(vecNear, [r1, r2, r3]))

                # r = [r1, r2, r3]
                # rhat = r/norm(r)
                # dMain = norm( vecMain - dot(vecMain, rhat)*rhat )
                # dNear = norm( vecNear - dot(vecNear, rhat)*rhat )

                # Compute inverse distance weighted interpolation factor
                f = dNear/(dMain + dNear)

                # Override interpolation factor to 0.5 for debugging
                # This is just averaging between gamma
                # f = 0.5

                # Compute face gamma
                faceGamma = f*Gammas[ci] + (1.0-f)*Gammas[nlin]

                # Invert direction of vector if normals point inward
                sgn = body.CPoffset==0 ? 1 : sign(body.CPoffset)

                # Add contribution from face gamma
                mag = faceGamma * sqrt(r1^2 + r2^2 + r3^2) / areas[ci]

                # if abs(mag) < maxgrad
                    out[1, ci] -= 0.5 * sgn * d1 * mag
                    out[2, ci] -= 0.5 * sgn * d2 * mag
                    out[3, ci] -= 0.5 * sgn * d3 * mag
                # end

            end
        end

    end

    # Quick and dirty fix to omit the high gradient at the trailing edge
    for ci in 1:body.ncells
        if norm(view(out, :, ci)) >= maxgrad
            out[:, ci] *= 0
        end
    end

    # Save field in body
    if addfield
        add_field(body, fieldname, "vector", eachcol(out), "cell")
    end

    return out
end

function calcfield_Ugradmu!(out::AbstractMatrix, body::RigidWakeBody,
                                areas::AbstractVector,
                                normals::AbstractMatrix,
                                controlpoints::AbstractMatrix;
                                fieldname="Ugradmu", addfield=true,
                                Gammai=1,
                                maxgrad=Inf,
                                smoothPass=0, smoothRows=[0]
                                )
    # Error cases
    @assert size(out, 1)==3 && size(out, 2)==body.ncells ""*
        "Invalid `out` matrix."*
        " Expected size $((3, body.ncells)); got $(size(out))."
    @assert length(areas)==body.ncells ""*
        "Invalid `areas` vector."*
        " Expected length $(body.ncells); got $(length(areas))."
    @assert size(normals, 1)==3 && size(normals, 2)==body.ncells ""*
        "Invalid `normals` matrix."*
        " Expected size $((3, body.ncells)); got $(size(normals))."
    @assert size(controlpoints, 1)==3 && size(controlpoints, 2)==body.ncells ""*
        "Invalid `controlpoints` matrix."*
        " Expected size $((3, body.ncells)); got $(size(controlpoints))."

    # Fetch data
    Gammas = view(body.strength, :, Gammai)
    nodes = body.grid.orggrid.nodes

    # Pre-allocate memory
    (tri_out, tricoor, quadcoor,
        quad_out, lin, ndivscells, cin) = gt.generate_getcellt_args!(body.grid)

    ndivscellsc = Tuple(collect( 1:(d != 0 ? d : 1) for d in body.grid._ndivscells))
    linc = LinearIndices(ndivscellsc)
    cinc = CartesianIndices(ndivscellsc)

    ncoor = ones(Int, 3)                # Stores coordinates of neighbor here

    # Iterate over cells
    for ci in 1:body.ncells             # Iterate over linear indexing
        ccoor = cinc[ci]                # Cartesian indexing of this cell

<<<<<<< HEAD
        if false && isedge(body, ci) # Nothing if cell is on grid's open edge
            nothing
        else
=======
>>>>>>> 689fd537

        # Fetch the cell
        panel = gt.get_cell_t!(tri_out, quadcoor, quad_out,
                        body.grid, collect(Tuple(ccoor)), lin, ndivscells)

        for ni in 1:3                   # Iterate over neighbors

            # Obtain coordinates of ni-th neighbor
            ncoor = gt.neighbor(body.grid, ni, ci; preserveEdge=true)

            if ncoor[1] != 0
                # Linear indexing of this neighbor
                nlin = linc[ncoor...]

                ei, ej = ni, ni%3 + 1

                # r = pj - pi
                r1 = nodes[1, tri_out[ej]] - nodes[1, tri_out[ei]]
                r2 = nodes[2, tri_out[ej]] - nodes[2, tri_out[ei]]
                r3 = nodes[3, tri_out[ej]] - nodes[3, tri_out[ei]]

                # d = r⨉n / |r⨉n| (normal to edge)
                d1 = r2*normals[3, ci] - r3*normals[2, ci]
                d2 = r3*normals[1, ci] - r1*normals[3, ci]
                d3 = r1*normals[2, ci] - r2*normals[1, ci]

                # # d = (cpj - cpi) / |cpj - cpi| (centroid to centroid)
                # d1 = controlpoints[1, nlin] - controlpoints[1, ci]
                # d2 = controlpoints[2, nlin] - controlpoints[2, ci]
                # d3 = controlpoints[3, nlin] - controlpoints[3, ci]

                dmag = sqrt(d1^2 + d2^2 + d3^2)
                d1 /= dmag
                d2 /= dmag
                d3 /= dmag

                # Use Green-Gauss method to compute gradient of circulation
                # where the interpolated gamma at each face (edge) is used

                # Compute vector from one edge vertex to cell-center
                vecMain = nodes[1:3, tri_out[ei]] - controlpoints[1:3, ci]
                vecNear = nodes[1:3, tri_out[ei]] - controlpoints[1:3, nlin]

                # Compute approx. distance of cell-center to edge
                # Common denominator has been cancelled out
                dMain = norm(cross(vecMain, [r1, r2, r3]))
                dNear = norm(cross(vecNear, [r1, r2, r3]))

                # r = [r1, r2, r3]
                # rhat = r/norm(r)
                # dMain = norm( vecMain - dot(vecMain, rhat)*rhat )
                # dNear = norm( vecNear - dot(vecNear, rhat)*rhat )

                # Compute inverse distance weighted interpolation factor
                f = dNear/(dMain + dNear)

                # Override interpolation factor to 0.5 for debugging
                # This is just averaging between gamma
                # f = 0.5

                # Compute face gamma
                faceGamma = f*Gammas[ci] + (1.0-f)*Gammas[nlin]

                # Invert direction of vector if normals point inward
                sgn = body.CPoffset==0 ? 1 : sign(body.CPoffset)

                # Add contribution from face gamma
                mag = faceGamma * sqrt(r1^2 + r2^2 + r3^2) / areas[ci]

                # if abs(mag) < maxgrad
                    out[1, ci] -= 0.5 * sgn * d1 * mag
                    out[2, ci] -= 0.5 * sgn * d2 * mag
                    out[3, ci] -= 0.5 * sgn * d3 * mag
                # end
            end

        end

    end

    # Iterate over TE cells
    for (pi, nia, nib, pj, nja, njb) in eachcol(body.shedding)

        sides = pj!=-1 ? ((pi, nia, nib), (pj, nja, njb)) : ((pi, nia, nib),)


        # for (ci, ei, ej) in sides               # Iterate over both sides
            # # Identify neighbor index where the wake is
            # ni =    (ei==1 && ej==2) || (ei==2 && ej==1) ? 1 :
            #         (ei==2 && ej==3) || (ei==3 && ej==2) ? 2 :
            #         (ei==3 && ej==1) || (ei==1 && ej==3) ? 3 :
            #         error("Logic error: Invalid trailing edge!")

        for (ci, _, _) in sides               # Iterate over both sides

            for ni in 1:3                   # Iterate over neighbors

                ccoor = cinc[ci]                # Cartesian indexing of this cell

                # Obtain coordinates of ni-th neighbor
                ncoor = gt.neighbor(body.grid, ni, ci; preserveEdge=true)

                if ncoor[1] != 0
                    # Linear indexing of this neighbor
                    nlin = linc[ncoor...]

<<<<<<< HEAD
                if false && isedge(body, ci) # Nothing if cell is on grid's open edge
                    nothing
                else
=======
                    ei, ej = ni, ni%3 + 1
>>>>>>> 689fd537

                    # Fetch the cell
                    panel = gt.get_cell_t!(tri_out, quadcoor, quad_out,
                                    body.grid, collect(Tuple(ccoor)), lin, ndivscells)

                    # Obtain coordinates of ni-th neighbor
                    ncoor = gt.neighbor(body.grid, ni, ci; preserveEdge=true)

                    if ncoor[1] != 0
                        # Linear indexing of this neighbor
                        nlin = linc[ncoor...]

                        # r = pj - pi
                        r1 = nodes[1, tri_out[ej]] - nodes[1, tri_out[ei]]
                        r2 = nodes[2, tri_out[ej]] - nodes[2, tri_out[ei]]
                        r3 = nodes[3, tri_out[ej]] - nodes[3, tri_out[ei]]

                        # d = r⨉n / |r⨉n| (normal to edge)
                        d1 = r2*normals[3, ci] - r3*normals[2, ci]
                        d2 = r3*normals[1, ci] - r1*normals[3, ci]
                        d3 = r1*normals[2, ci] - r2*normals[1, ci]

                        # # d = (cpj - cpi) / |cpj - cpi| (centroid to centroid)
                        # d1 = controlpoints[1, nlin] - controlpoints[1, ci]
                        # d2 = controlpoints[2, nlin] - controlpoints[2, ci]
                        # d3 = controlpoints[3, nlin] - controlpoints[3, ci]

                        dmag = sqrt(d1^2 + d2^2 + d3^2)
                        d1 /= dmag
                        d2 /= dmag
                        d3 /= dmag

                        # Use Green-Gauss method to compute gradient of circulation
                        # where the interpolated gamma at each face (edge) is used

                        # Compute vector from one edge vertex to cell-center
                        vecMain = nodes[1:3, tri_out[ei]] - controlpoints[1:3, ci]
                        vecNear = nodes[1:3, tri_out[ei]] - controlpoints[1:3, nlin]

                        # Compute approx. distance of cell-center to edge
                        # Common denominator has been cancelled out
                        dMain = norm(cross(vecMain, [r1, r2, r3]))
                        dNear = norm(cross(vecNear, [r1, r2, r3]))

                        # r = [r1, r2, r3]
                        # rhat = r/norm(r)
                        # dMain = norm( vecMain - dot(vecMain, rhat)*rhat )
                        # dNear = norm( vecNear - dot(vecNear, rhat)*rhat )

                        # Compute inverse distance weighted interpolation factor
                        f = dNear/(dMain + dNear)

                        # Override interpolation factor to 0.5 for debugging
                        # This is just averaging between gamma
                        # f = 0.5

                        # Compute face gamma
                        faceGamma = f*Gammas[ci] + (1.0-f)*Gammas[nlin]

                        # Invert direction of vector if normals point inward
                        sgn = body.CPoffset==0 ? 1 : sign(body.CPoffset)

                        # Add contribution from face gamma
                        mag = faceGamma * sqrt(r1^2 + r2^2 + r3^2) / areas[ci]

                        # Cancels out the neighbor where the wake is supposed to be
                        # if abs(mag) < maxgrad
                            out[1, ci] += 0.5 * sgn * d1 * mag
                            out[2, ci] += 0.5 * sgn * d2 * mag
                            out[3, ci] += 0.5 * sgn * d3 * mag
                        # end
                    end
                end
            end

        end

    end

    # Smoothen gradient of edge cells AFTER computation of all gradients
    if smoothRows[1] != 0 && smoothPass != 0
        if body.grid.orggrid.loop_dim == 2 && body.grid.dimsplit == 1
            for pass = 1:smoothPass
                for i in smoothRows, j in 1:body.grid.orggrid.NDIVS[2]
                    ci = linc[i, j, 1]

                    out[1:3, ci] .= 0.0
                    denom = 0

                    for ni in 1:3  # Iterate over neighbors

                        # Obtain coordinates of ni-th neighbor
                        ncoor = gt.neighbor(body.grid, ni, ci; preserveEdge=true)

                        if ncoor[1] != 0
                            denom += 1
                            # Linear indexing of this neighbor
                            nlin = linc[ncoor...]

                            out[1, ci] += out[1, nlin]
                            out[2, ci] += out[2, nlin]
                            out[3, ci] += out[3, nlin]
                        end
                    end
                    # Average of the gradient of neighboring cells
                    out[1:3, ci] = out[1:3, ci] ./ denom
                end
            end
        end
    end

    # Quick and dirty fix to omit the high gradient at the trailing edge
    for ci in 1:body.ncells
        if norm(view(out, :, ci)) >= maxgrad
            out[:, ci] *= 0
        end
    end

    # Save field in body
    if addfield
        add_field(body, fieldname, "vector", eachcol(out), "cell")
    end

    return out
end

function calcfield_Ugradmu!(out::AbstractMatrix, mbody::MultiBody,
                                areas::AbstractVector,
                                normals::AbstractMatrix,
                                controlpoints::AbstractMatrix, args...;
                                fieldname="Ugradmu", addfield=true,
                                optargs...
                                )

    # Error cases
    @assert size(out, 1)==3 && size(out, 2)==mbody.ncells ""*
        "Invalid `out` matrix."*
        " Expected size $((3, mbody.ncells)); got $(size(out))."
    @assert length(areas)==mbody.ncells ""*
        "Invalid `areas` vector."*
        " Expected length $(mbody.ncells); got $(length(areas))."
    @assert size(normals, 1)==3 && size(normals, 2)==mbody.ncells ""*
        "Invalid `normals` matrix."*
        " Expected size $((3, mbody.ncells)); got $(size(normals))."
    @assert size(controlpoints, 1)==3 && size(controlpoints, 2)==mbody.ncells ""*
        "Invalid `controlpoints` matrix."*
        " Expected size $((3, mbody.ncells)); got $(size(controlpoints))."

    counter = 0

    for body in mbody.bodies

        offset = body.ncells
        thisout = view(out, 1:3, (1:offset) .+ counter)
        thisareas = view(areas, (1:offset) .+ counter)
        thisnormals = view(normals, 1:3, (1:offset) .+ counter)
        thiscontrolpoints = view(controlpoints, 1:3, (1:offset) .+ counter)

        calcfield_Ugradmu!(thisout, body, thisareas, thisnormals,
                                thiscontrolpoints, args...;
                                fieldname=fieldname, addfield=addfield,
                                optargs...)
        counter += offset
    end

    if addfield && !(fieldname in mbody.fields)
        push!(mbody.fields, fieldname)
    end

    return out
end

function calcfield_Ugradmu!(out::AbstractMatrix, body::AbstractBody; optargs...)

    normals = calc_normals(body)
    controlpoints = calc_controlpoints(body, normals)
    areas = calc_areas(body)

    return calcfield_Ugradmu!(out, body, areas, normals, controlpoints; optargs...)
end

"""
    calcfield_Ugradmu(body::AbstractBody; fieldname="Ugradmu")

Similar to [`calcfield_Ugradmu!`](@ref) but without in-place calculation
(`out` is not needed).
"""
function calcfield_Ugradmu(body::AbstractBody; optargs...)
    normals = calc_normals(body)
    controlpoints = calc_controlpoints(body, normals)
    areas = calc_areas(body)

    out = zeros(3, body.ncells)
    calcfield_Ugradmu!(out, body, areas, normals, controlpoints; optargs...)
    return out
end

################################################################################
# PRESSURE FIELDS
################################################################################
"""
    calcfield_Cp!(out::Vector, body::AbstractBody, Us, Uref;
                            U_fieldname="U", fieldname="Cp")

Calculate the pressure coefficient
``C_p = 1 - \\left(\\frac{u}{U_\\mathrm{ref}}\\right)^2}``, where is the
velocity `Us` of each control point. The ``C_p`` is saved as a field named
`fieldname`.

The field is calculated in-place and added to `out` (hence, make sure that `out`
starts with all zeroes).
"""
function calcfield_Cp!(out::Arr1, body::AbstractBody, Us::Arr2, Uref::Number;
                        fieldname="Cp", addfield=true
                        ) where {Arr1<:AbstractArray{<:Number,1},
                                 Arr2<:AbstractArray{<:Number,2}}

    # Calculate pressure coefficient
    for (i, U) in enumerate(eachcol(Us))
        out[i] += 1 - (norm(U)/Uref)^2
    end

    # Save field in body
    if addfield
        add_field(body, fieldname, "scalar", out, "cell")
    end

    return out
end

"""
    calcfield_Cp!(out::Vector, body::AbstractBody, Uref;
                            U_fieldname="U", fieldname="Cp")

Calculate the pressure coefficient
``C_p = 1 - \\left(\\frac{u}{U_\\mathrm{ref}}\\right)^2}``, where ``u`` is
the velocity field named `U_fieldname` under `body`. The ``C_p`` is saved
as a field named `fieldname`.

The field is calculated in-place and added to `out` (hence, make sure that `out`
starts with all zeroes).
"""
function calcfield_Cp!(out, body, Uref; U_fieldname="U", optargs...)
    # Error case
    @assert check_field(body, U_fieldname) ""*
        "Field $(U_fieldname) not found;"*
       " Please run `calcfield_U(args...; fieldname=$(U_fieldname), optargs...)`"

    Us = hcat(get_field(body, U_fieldname)["field_data"]...)

    return calcfield_Cp!(out, body, Us, Uref; optargs...)
end

"""
    calcfield_Cp(args...; optargs...)

Similar to [`calcfield_Cp!`](@ref) but without in-place calculation (`out` is
not needed).
"""
calcfield_Cp(body::AbstractBody, args...; optargs...) = calcfield_Cp!(zeros(body.ncells), body, args...; optargs...)









################################################################################
# FORCE FIELDS
################################################################################
"""
    calcfield_F!(out::Vector, body::AbstractBody,
                         areas::Vector, normals::Matrix, Us::Matrix,
                         Uinf::Number, rho::Number;
                         fieldname="F")

Calculate the force of each element
``F = - C_p \\frac{\\rho U_\\infty}{2} A \\hat{\\mathbf{n}}``, where ``C_p``is
calculated from the velocity `Us` at each control point, ``A`` is the area of
each element given in `areas`, and ``\\hat{\\mathbf{n}}`` is the normal of each
element given in `normals`. ``F`` is saved as a field named `fieldname`.

The field is calculated in-place and added to `out` (hence, make sure that `out`
starts with all zeroes).
"""
function calcfield_F!(out::Arr0, body::AbstractBody,
                         areas::Arr1, normals::Arr2, Us::Arr3,
                         Uinf::Number, rho::Number;
                         addfield=true, fieldname="F"
                         ) where {   Arr0<:AbstractArray{<:Number,2},
                                     Arr1<:AbstractArray{<:Number,1},
                                     Arr2<:AbstractArray{<:Number,2},
                                     Arr3<:AbstractArray{<:Number,2}}

    # Error cases
    @assert size(out, 1)==3 && size(out, 2)==body.ncells ""*
        "Invalid `out` matrix."*
        " Expected size $((3, body.ncells)); got $(size(out))."
    @assert length(areas)==body.ncells ""*
        "Invalid `areas` vector."*
        " Expected length $(body.ncells); got $(length(areas))."
    @assert size(normals, 1)==3 && size(normals, 2)==body.ncells ""*
        "Invalid `normals` matrix."*
        " Expected size $((3, body.ncells)); got $(size(normals))."
    @assert size(Us, 1)==3 && size(Us, 2)==body.ncells ""*
        "Invalid `Us` matrix."*
        " Expected size $((3, body.ncells)); got $(size(Us))."

    # If F = -Cp * 0.5*ρ*u∞^2 * A * hat{n}, where Cp = 1 - (u/u∞)^2,
    # we can calculate F directly as F = 0.5*ρ*(u^2 - u∞^2) * A * hat{n}
    for (i, (U, area, normal)) in enumerate(zip(eachcol(Us), areas, eachcol(normals)))
        val = 0.5*rho*(norm(U)^2 - Uinf^2) * area
        out[1, i] += val*normal[1]
        out[2, i] += val*normal[2]
        out[3, i] += val*normal[3]
    end

    # Save field in body
    if addfield
        add_field(body, fieldname, "vector", eachcol(out), "cell")
    end

    return out
end

"""
    calcfield_F!(out::Vector, body::AbstractBody,
                            Uinf::Number, rho::Number;
                            U_fieldname="U", optargs...
                         )

Calculate the force of each element
``F = - C_p \\frac{\\rho U_\\infty}{2} A \\hat{\\mathbf{n}}``, where ``C_p``is
calculated from the velocity `Us` field `U_fieldname`, ``A`` is the area of
each element, and ``\\hat{\\mathbf{n}}`` is the normal of each element. ``F``
is saved as a field named `fieldname`.

The field is calculated in-place and added to `out` (hence, make sure that `out`
starts with all zeroes).
"""
function calcfield_F!(out::Arr, body::AbstractBody,
                        Uinf::Number, rho::Number;
                        U_fieldname="U", optargs...
                     ) where {Arr<:AbstractArray{<:Number,2}}
    # Error cases
    @assert check_field(body, U_fieldname) ""*
        "Field $(U_fieldname) not found;"*
        " Please run `calcfield_U(args...; fieldname=$(U_fieldname), optargs...)`"

    Us = hcat(get_field(body, U_fieldname)["field_data"]...)
    areas = calc_areas(body)
    normals = calc_normals(body; flipbyCPoffset=true)

    return calcfield_F!(out, body, areas, normals, Us, Uinf, rho; optargs...)
end

"""
    calcfield_F(args...; optargs...)

Similar to [`calcfield_F!`](@ref) but without in-place calculation (`out` is
not needed).
"""
calcfield_F(body::AbstractBody, args...; optargs...) = calcfield_F!(zeros(3, body.ncells), body, args...; optargs...)

"""
    calcfield_sectionalforce!(outf::Matrix, outpos::Vector,
                                        body::Union{NonLiftingBody, AbstractLiftingBody},
                                        controlpoints::Matrix, Fs::Matrix;
                                        dimspan=2, dimchord=1,
                                        spandirection=[0, 1, 0],
                                        fieldname="sectionalforce"
                                        )

Calculate the sectional force (a vectorial force per unit span) along the span.
This is calculated from the force `Fs` and the control points `controlpoints`
and saved as a field named `fieldname`.

The field is calculated in-place on `outf` while the spanwise position of each
section is stored under `outpos`.
"""
function calcfield_sectionalforce!(outf::Arr0, outpos::Arr1,
                                    body::Union{NonLiftingBody, AbstractLiftingBody},
                                    controlpoints::Arr2, Fs::Arr3;
                                    dimspan=2, dimchord=1,
                                    spandirection=[0, 1, 0],
                                    fieldname="sectionalforce", addfield=true
                                    ) where {   Arr0<:AbstractArray{<:Number,2},
                                                Arr1<:AbstractArray{<:Number,1},
                                                Arr2<:AbstractArray{<:Number,2},
                                                Arr3<:AbstractArray{<:Number,2}}



    lin, gdims = get_linearindex(body)      # LinearIndex and grid dimensions

    # Error cases
    @assert size(outf, 1)==3 && size(outf, 2)==gdims[dimspan] ""*
        "Invalid `outf` matrix."*
        " Expected size $((3, gdims[dimspan])); got $(size(outf))."
    @assert length(outpos)==gdims[dimspan] ""*
        "Invalid `outpos` matrix."*
        " Expected length $(gdims[dimspan]); got $(length(outpos))."
    @assert size(controlpoints, 1)==3 && size(controlpoints, 2)==body.ncells ""*
        "Invalid `controlpoints` matrix."*
        " Expected size $((3, body.ncells)); got $(size(controlpoints))."
    @assert size(Fs, 1)==3 && size(Fs, 2)==body.ncells ""*
        "Invalid `Fs` matrix."*
        " Expected size $((3, body.ncells)); got $(size(Fs))."

    # Pre-allocate memory
    coor = ones(Int, 3)                     # Cartesian coordinates (indices)
    lincoors = zeros(Int, gdims[dimchord])  # Linear coordinate (index)
    outf .= 0

    # Integrate force in the chordwise direction along the span
    for j in 1:gdims[dimspan] # Iterate over span

        for i in 1:gdims[dimchord] # Iterate over chord

            coor[dimchord] = i
            coor[dimspan] = j
            lincoors[i] = lin[coor...]

            # Add force to this section
            outf[1, j] += Fs[1, lincoors[i]]
            outf[2, j] += Fs[2, lincoors[i]]
            outf[3, j] += Fs[3, lincoors[i]]

        end

        # Calculate span position of this section
        spanpos = mean(dot(spandirection, Xcp)
                        for Xcp in eachcol(view(controlpoints, :, lincoors)))
        outpos[j] = spanpos

    end

    # Convert force to be per unit span
    for j in 1:gdims[dimspan] # Iterate over span
        deltapos =  j==1 ?              outpos[j+1]-outpos[j] :
                    j==length(outpos) ? outpos[j]-outpos[j-1] :
                                        (outpos[j+1]-outpos[j-1])/2

        outf[:, j] /= abs(deltapos)
    end

    # Save field in body
    if addfield
        add_field(body, fieldname, "vector", eachcol(outf), "system")
        add_field(body, fieldname*"-pos", "vector", eachcol(outpos), "system")
    end

    return outf, outpos
end

"""
    calcfield_sectionalforce!(outFs::Matrix, outpos::Vector,
                                    body::Union{NonLiftingBody, AbstractLiftingBody};
                                    F_fieldname="F", optargs...
                                    )

Calculate the sectional force (a vectorial force per unit span) along the span.
This is calculated from the force field `F_fieldname` and saved as a field named
`fieldname`.

The field is calculated in-place on `outFs` while the spanwise position of each
section is stored under `outpos`.
"""
function calcfield_sectionalforce!(outFs::Arr0, outpos::Arr1,
                                    body::Union{NonLiftingBody, AbstractLiftingBody};
                                    F_fieldname="F",
                                    offset=nothing, characteristiclength=nothing,
                                    optargs...
                                    ) where {   Arr0<:AbstractArray{<:Number,2},
                                                Arr1<:AbstractArray{<:Number,1}}
    # Error cases
    @assert check_field(body, F_fieldname) ""*
        "Field $(F_fieldname) not found;"*
        " Please run `calcfield_F(args...; fieldname=$(F_fieldname), optargs...)`"

    Fs = hcat(get_field(body, F_fieldname)["field_data"]...)

    # Optional arguments for calc_controlpoints
    cp_optargs = (off=offset, characteristiclength=characteristiclength)
    cp_optargs = ((key, val) for (key, val) in pairs(cp_optargs) if val!=nothing)

    # Calculate control points
    normals = calc_normals(body)
    controlpoints = calc_controlpoints(body, normals; cp_optargs...)

    return calcfield_sectionalforce!(outFs, outpos, body,
                                            controlpoints, Fs; optargs...)
end


"""
    calcfield_sectionalforce(args...; optargs...)

Similar to [`calcfield_sectionalforce!`](@ref) but without in-place calculation
(`outFs` nor `outpos` are needed).
"""
function calcfield_sectionalforce(body::Union{NonLiftingBody, AbstractLiftingBody}, args...;
                                                        dimspan=2, optargs...)

    lin, gdims = get_linearindex(body)      # LinearIndex and grid dimensions

    outFs = zeros(3, gdims[dimspan])
    outpos = zeros(gdims[dimspan])

    return calcfield_sectionalforce!(outFs, outpos, body, args...;
                                                    dimspan=dimspan, optargs...)
end

"""
    calcfield_Ftot!(out::AbstractVector, body::AbstractBody,
                            Fs::AbstractMatrix; fieldname="Ftot")

Calculate the integrated force of this body, which is a three-dimensional vector.
This is calculated from the force of each element given in `Fs` and saved as a
field named `fieldname`.

The field is calculated in-place and added to `out`.
"""
function calcfield_Ftot!(out::AbstractVector, body::AbstractBody,
                            Fs::AbstractMatrix; fieldname="Ftot", addfield=true)

    # Error case
    @assert length(out)==3 ""*
        "Invalid `out` vector. Expected length $(3); got $(length(out))."

    for i in 1:3
        out[i] += sum(view(Fs, i, :))
    end

    # Save field in body
    if addfield
        add_field(body, fieldname, "vector", out, "system")
    end

    return out
end

"""
    calcfield_Ftot!(out::AbstractVector, body::AbstractBody;
                                    F_fieldname="F", optargs...)

Calculate the integrated force of this body, which is a three-dimensional vector.
This is calculated from the force field `F_fieldname` and saved as a field named
`fieldname`.

The field is calculated in-place and added to `out`.
"""
function calcfield_Ftot!(out, body; F_fieldname="F", optargs...)
    # Error case
    @assert check_field(body, F_fieldname) ""*
        "Field $(F_fieldname) not found;"*
        " Please run `calcfield_F(args...; fieldname=$(F_fieldname), optargs...)`"

    Fs = hcat(get_field(body, F_fieldname)["field_data"]...)

    return calcfield_Ftot!(out, body, Fs; optargs...)
end

"""
    calcfield_Ftot(body, args...; optargs...) = calcfield_Ftot!(zeros(3), body, args...; optargs...)

Similar to [`calcfield_Ftot!`](@ref) but without in-place calculation (`out` is
not needed).
"""
calcfield_Ftot(body, args...; optargs...) = calcfield_Ftot!(zeros(3), body, args...; optargs...)

"""
    calcfield_LDS!(out::Matrix, body::AbstractBody, Fs::Matrix,
                    Lhat::Vector, Dhat::Vector, Shat::Vector)

Calculate the integrated force decomposed as lift, drag, and sideslip according
to the orthonormal basis `Lhat`, `Dhat`, `Shat`.
This is calculated from the force of each element given in `Fs`.
`out[:, 1]` is the lift vector and is saved as the field "L".
`out[:, 2]` is the drag vector and is saved as the field "D".
`out[:, 3]` is the sideslip vector and is saved as the field "S".

The field is calculated in-place on `out`.
"""
function calcfield_LDS!(out::AbstractMatrix, body::AbstractBody,
                        Fs::AbstractMatrix,
                        Lhat::AbstractVector, Dhat::AbstractVector,
                        Shat::AbstractVector;
                        addfield=true)
    # Error case
    @assert size(out, 1)==3 && size(out, 2)==3 ""*
        "Invalid `out` matrix. Expected size $((3, 3)); got $(size(out))."
    @assert abs(norm(Lhat) - 1) <= 2*eps() ""*
        "Lhat=$(Lhat) is not a unitary vector"
    @assert abs(norm(Dhat) - 1) <= 2*eps() ""*
        "Dhat=$(Dhat) is not a unitary vector"
    @assert abs(norm(Shat) - 1) <= 2*eps() ""*
        "Shat=$(Shat) is not a unitary vector"

    # Calculate Ftot (integrated force)
    for i in 1:3
        out[i, 3] += sum(view(Fs, i, :))
    end

    # Project Ftot in each direction
    out[:, 1] = Lhat
    out[:, 1] *= dot(view(out, :, 3), Lhat)
    out[:, 2] = Dhat
    out[:, 2] *= dot(view(out, :, 3), Dhat)
    aux = dot(view(out, :, 3), Shat)
    out[:, 3] = Shat
    out[:, 3] *= aux

    # Save field in body
    if addfield
        add_field(body, "L", "vector", view(out, :, 1), "system")
        add_field(body, "D", "vector", view(out, :, 2), "system")
        add_field(body, "S", "vector", view(out, :, 3), "system")
    end

    return out
end

"""
    calcfield_LDS!(out::Matrix, body::AbstractBody,
                    Lhat::Vector, Dhat::Vector, Shat::Vector; F_fieldname="F")

Calculate the integrated force decomposed as lift, drag, and sideslip according
to the orthonormal basis `Lhat`, `Dhat`, `Shat`.
This is calculated from the force field `F_fieldname`.
"""
function calcfield_LDS!(out, body, Lhat, Dhat, Shat; F_fieldname="F", optargs...)
    # Error case
    @assert check_field(body, F_fieldname) ""*
        "Field $(F_fieldname) not found;"*
        " Please run `calcfield_F(args...; fieldname=$(F_fieldname), optargs...)`"

    Fs = hcat(get_field(body, F_fieldname)["field_data"]...)

    return calcfield_LDS!(out, body, Fs, Lhat, Dhat, Shat; optargs...)
end

"""
    calcfield_LDS!(out, body, Lhat, Dhat; optargs...)

`Shat` is calculated automatically from `Lhat` and `Dhat`,
"""
function calcfield_LDS!(out, body, Lhat, Dhat; optargs...)
    return calcfield_LDS!(out, body, Lhat, Dhat, cross(Lhat, Dhat); optargs...)
end


"""
    calcfield_LDS(body, args...; optargs...) = calcfield_LDS!(zeros(3, 3), body, args...; optargs...)

Similar to [`calcfield_LDS!`](@ref) but without in-place calculation (`out` is
not needed).
"""
calcfield_LDS(body, args...; optargs...) = calcfield_LDS!(zeros(3, 3), body, args...; optargs...)









################################################################################
# MOMENT FIELDS
################################################################################
"""
    calcfield_Mtot!(out::AbstractVector, body::AbstractBody,
                                Xac::AbstractVector, controlpoints::AbstractMatrix,
                                Fs::AbstractMatrix;
                                fieldname="Ftot", addfield=true)

Calculate the integrated moment of this body (which is a three-dimensional
vector) with respect to the aerodynamic center `Xac`.
This is calculated from the force and position of each element given in `Fs`
and `controlpoints`, respectively, and saved as a field named `fieldname`.

The field is calculated in-place and added to `out`.
"""
function calcfield_Mtot!(out::AbstractVector, body::AbstractBody,
                            Xac::AbstractVector, controlpoints::AbstractMatrix,
                            Fs::AbstractMatrix;
                            fieldname="Mtot", addfield=true)
    # Error case
    @assert length(out)==3 ""*
        "Invalid `out` vector. Expected length 3; got $(length(out))."
    @assert length(Xac)==3 ""*
        "Invalid `Xac` vector. Expected length 3; got $(length(Xac))."
    @assert size(controlpoints, 1)==3 && size(controlpoints, 2)==body.ncells ""*
        "Invalid `controlpoints` matrix."*
        " Expected size $((3, body.ncells)); got $(size(controlpoints))."
    @assert size(Fs, 1)==3 && size(Fs, 2)==body.ncells ""*
        "Invalid `Fs` matrix."*
        " Expected size $((3, body.ncells)); got $(size(Fs))."

    # Calculate Mtot (integrated moment)
    for (X, F) in zip(eachcol(controlpoints), eachcol(Fs))
        out[1] += (X[2] - Xac[2])*F[3] - (X[3] - Xac[3])*F[2]
        out[2] += (X[3] - Xac[3])*F[1] - (X[1] - Xac[1])*F[3]
        out[3] += (X[1] - Xac[1])*F[2] - (X[2] - Xac[2])*F[1]
    end

    # Save field in body
    if addfield
        add_field(body, fieldname, "vector", out, "system")
    end

    return out
end

"""
    calcfield_Mtot!(out, body, Xac; F_fieldname="F",
                    offset=nothing, characteristiclength=nothing, optargs...)

Calculate the integrated moment of this body (which is a three-dimensional
vector) with respect to the aerodynamic center `Xac`.
This is calculated from the force field `F_fieldname` and saved as a field named
`fieldname`.

The field is calculated in-place and added to `out`.
"""
function calcfield_Mtot!(out, body, Xac; F_fieldname="F",
                            offset=nothing, characteristiclength=nothing,
                            optargs...)
    # Error case
    @assert check_field(body, F_fieldname) ""*
        "Field $(F_fieldname) not found;"*
        " Please run `calcfield_F(args...; fieldname=$(F_fieldname), optargs...)`"

    Fs = hcat(get_field(body, F_fieldname)["field_data"]...)

    # Optional arguments for calc_controlpoints
    cp_optargs = (off=offset, characteristiclength=characteristiclength)
    cp_optargs = ((key, val) for (key, val) in pairs(cp_optargs) if val!=nothing)

    # Calculate control points
    normals = calc_normals(body)
    controlpoints = calc_controlpoints(body, normals; cp_optargs...)

    return calcfield_Mtot!(out, body, Xac, controlpoints, Fs; optargs...)
end

"""
    calcfield_Mtot(body, args...; optargs...) = calcfield_Mtot!(zeros(3), body, args...; optargs...)

Similar to [`calcfield_Mtot!`](@ref) but without in-place calculation (`out` is
not needed).
"""
calcfield_Mtot(body, args...; optargs...) = calcfield_Mtot!(zeros(3), body, args...; optargs...)



"""
    calcfield_lmn!(out::Matrix, body::AbstractBody,
                    Xac::AbstractVector, controlpoints::AbstractMatrix,
                    Fs::Matrix, lhat::Vector, mhat::Vector, nhat::Vector)

Calculate the integrated moment of this body with respect to the aerodynamic
center `Xac` and decompose it as rolling, pitching, and yawing moments according
to the orthonormal basis `lhat`, `mhat`, `nhat`, repsectively.
This is calculated from the force and position of each element given in `Fs`
and `controlpoints`, respectively.
`out[:, 1]` is the rolling moment vector and is saved as the field "Mroll".
`out[:, 2]` is the pitching moment vector and is saved as the field "Mpitch".
`out[:, 3]` is the yawing moment vector and is saved as the field "Myaw".

The field is calculated in-place on `out`.
"""
function calcfield_lmn!(out::AbstractMatrix, body::AbstractBody,
                        Xac::AbstractVector, controlpoints::AbstractMatrix,
                        Fs::AbstractMatrix,
                        lhat::AbstractVector, mhat::AbstractVector,
                        nhat::AbstractVector;
                        addfield=true)
    # Error case
    @assert size(out, 1)==3 && size(out, 2)==3 ""*
        "Invalid `out` matrix. Expected size $((3, 3)); got $(size(out))."
    @assert length(Xac)==3 ""*
        "Invalid `Xac` vector. Expected length 3; got $(length(Xac))."
    @assert size(controlpoints, 1)==3 && size(controlpoints, 2)==body.ncells ""*
        "Invalid `controlpoints` matrix."*
        " Expected size $((3, body.ncells)); got $(size(controlpoints))."
    @assert size(Fs, 1)==3 && size(Fs, 2)==body.ncells ""*
        "Invalid `Fs` matrix."*
        " Expected size $((3, body.ncells)); got $(size(Fs))."
    @assert abs(norm(lhat) - 1) <= 2*eps() ""*
        "lhat=$(lhat) is not a unitary vector"
    @assert abs(norm(mhat) - 1) <= 2*eps() ""*
        "mhat=$(mhat) is not a unitary vector"
    @assert abs(norm(nhat) - 1) <= 2*eps() ""*
        "nhat=$(nhat) is not a unitary vector"

    # Calculate Mtot (integrated moment)
    for (X, F) in zip(eachcol(controlpoints), eachcol(Fs))
        out[1, 3] += (X[2] - Xac[2])*F[3] - (X[3] - Xac[3])*F[2]
        out[2, 3] += (X[3] - Xac[3])*F[1] - (X[1] - Xac[1])*F[3]
        out[3, 3] += (X[1] - Xac[1])*F[2] - (X[2] - Xac[2])*F[1]
    end

    # Project Mtot in each direction
    out[:, 1] = lhat
    out[:, 1] *= dot(view(out, :, 3), lhat)
    out[:, 2] = mhat
    out[:, 2] *= dot(view(out, :, 3), mhat)
    aux = dot(view(out, :, 3), nhat)
    out[:, 3] = nhat
    out[:, 3] *= aux

    # Save field in body
    if addfield
        add_field(body, "Mroll", "vector", view(out, :, 1), "system")
        add_field(body, "Mpitch", "vector", view(out, :, 2), "system")
        add_field(body, "Myaw", "vector", view(out, :, 3), "system")
    end

    return out
end


"""
    calcfield_lmn!(out, body, Xac, lhat, mhat, nhat; F_fieldname="F",
                    offset=nothing, characteristiclength=nothing, optargs...)

Calculate the integrated moment of this body with respect to the aerodynamic
center `Xac` and decompose it as rolling, pitching, and yawing moments according
to the orthonormal basis `lhat`, `mhat`, `nhat`, repsectively.
This is calculated from the force field `F_fieldname`.

The field is calculated in-place on `out`.
"""
function calcfield_lmn!(out, body, Xac, lhat, mhat, nhat; F_fieldname="F",
                            offset=nothing, characteristiclength=nothing,
                            optargs...)
    # Error case
    @assert check_field(body, F_fieldname) ""*
        "Field $(F_fieldname) not found;"*
        " Please run `calcfield_F(args...; fieldname=$(F_fieldname), optargs...)`"

    Fs = hcat(get_field(body, F_fieldname)["field_data"]...)

    # Optional arguments for calc_controlpoints
    cp_optargs = (off=offset, characteristiclength=characteristiclength)
    cp_optargs = ((key, val) for (key, val) in pairs(cp_optargs) if val!=nothing)

    # Calculate control points
    normals = calc_normals(body)
    controlpoints = calc_controlpoints(body, normals; cp_optargs...)

    return calcfield_lmn!(out, body, Xac, controlpoints, Fs, lhat, mhat, nhat;
                                                                     optargs...)
end

"""
    calcfield_lmn!(out, body, Xac, lhat, mhat; optargs...)

`nhat` is calculated automatically from `lhat` and `mhat`,
"""
function calcfield_lmn!(out, body, Xac, lhat, mhat; optargs...)
    return calcfield_lmn!(out, body, Xac, lhat, mhat, cross(lhat, mhat); optargs...)
end


"""
    calcfield_lmn(body, args...; optargs...) = calcfield_lmn!(zeros(3, 3), body, args...; optargs...)

Similar to [`calcfield_lmn!`](@ref) but without in-place calculation (`out` is
not needed).
"""
calcfield_lmn(body, args...; optargs...) = calcfield_lmn!(zeros(3, 3), body, args...; optargs...)<|MERGE_RESOLUTION|>--- conflicted
+++ resolved
@@ -173,15 +173,9 @@
     for ci in 1:body.ncells             # Iterate over linear indexing
         ccoor = cinc[ci]                # Cartesian indexing of this cell
 
-<<<<<<< HEAD
-        if false && isedge(body, ci) # Nothing if cell is on grid's open edge
-            nothing
-        else
-=======
         # Fetch the cell
         panel = gt.get_cell_t!(tri_out, quadcoor, quad_out,
                         body.grid, collect(Tuple(ccoor)), lin, ndivscells)
->>>>>>> 689fd537
 
         for ni in 1:3                   # Iterate over neighbors
 
@@ -314,12 +308,6 @@
     for ci in 1:body.ncells             # Iterate over linear indexing
         ccoor = cinc[ci]                # Cartesian indexing of this cell
 
-<<<<<<< HEAD
-        if false && isedge(body, ci) # Nothing if cell is on grid's open edge
-            nothing
-        else
-=======
->>>>>>> 689fd537
 
         # Fetch the cell
         panel = gt.get_cell_t!(tri_out, quadcoor, quad_out,
@@ -426,13 +414,7 @@
                     # Linear indexing of this neighbor
                     nlin = linc[ncoor...]
 
-<<<<<<< HEAD
-                if false && isedge(body, ci) # Nothing if cell is on grid's open edge
-                    nothing
-                else
-=======
                     ei, ej = ni, ni%3 + 1
->>>>>>> 689fd537
 
                     # Fetch the cell
                     panel = gt.get_cell_t!(tri_out, quadcoor, quad_out,
